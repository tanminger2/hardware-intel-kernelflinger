KERNELFLINGER_LOCAL_PATH := $(call my-dir)
KERNELFLINGER_CFLAGS := -Wall -Wextra -Werror -mrdrnd

ifeq ($(TARGET_USE_TRUSTY),true)
    KERNELFLINGER_CFLAGS += -DUSE_TRUSTY
endif

ifeq ($(TARGET_USE_MULTIBOOT),true)
    KERNELFLINGER_CFLAGS += -DUSE_MULTIBOOT
endif

ifeq ($(IOC_USE_SLCAN),true)
    KERNELFLINGER_CFLAGS += -DIOC_USE_SLCAN
endif

ifeq ($(TARGET_BUILD_VARIANT),user)
    KERNELFLINGER_CFLAGS += -DUSER -DUSERDEBUG
endif

ifeq ($(TARGET_BUILD_VARIANT),userdebug)
    KERNELFLINGER_CFLAGS += -DUSERDEBUG
endif

ifeq ($(TARGET_NO_DEVICE_UNLOCK),true)
    KERNELFLINGER_CFLAGS += -DNO_DEVICE_UNLOCK
endif

ifeq ($(BUILD_ANDROID_THINGS),true)
    KERNELFLINGER_CFLAGS += -DBUILD_ANDROID_THINGS
endif

ifeq ($(HAL_AUTODETECT),true)
    KERNELFLINGER_CFLAGS += -DHAL_AUTODETECT
endif

ifeq ($(TARGET_USE_USERFASTBOOT),true)
    $(error Userfastboot is not supported anymore)
endif

ifeq ($(KERNELFLINGER_USE_POWER_BUTTON),true)
    KERNELFLINGER_CFLAGS += -DUSE_POWER_BUTTON
endif

# adb in crashmode allows to pull the entire RAM and MUST never be
# disabled allowed on a USER build for security reasons:
ifneq ($(TARGET_BUILD_VARIANT),user)
    KERNELFLINGER_CFLAGS += -DCRASHMODE_USE_ADB
endif

ifneq ($(strip $(KERNELFLINGER_USE_UI)),false)
    KERNELFLINGER_CFLAGS += -DUSE_UI
endif

ifneq ($(strip $(TARGET_BOOTLOADER_POLICY)),)
    KERNELFLINGER_CFLAGS += -DBOOTLOADER_POLICY=$(TARGET_BOOTLOADER_POLICY)
    # Double negation to enforce the use of the EFI variable storage
    # as the default behavior.
    ifneq ($(strip $(TARGET_BOOTLOADER_POLICY_USE_EFI_VAR)),False)
        KERNELFLINGER_CFLAGS += -DBOOTLOADER_POLICY_EFI_VAR
    endif
endif

ifeq ($(KERNELFLINGER_OS_SECURE_BOOT),true)
    KERNELFLINGER_CFLAGS += -DOS_SECURE_BOOT
endif

KERNELFLINGER_STATIC_LIBRARIES := \
	libuefi_ssl_static \
	libuefi_crypto_static \
	libgnuefi \
	libsslsupport \
	libefi

LOCAL_CLANG_EXCEPTION_PROJECTS += $(KERNELFLINGER_LOCAL_PATH)

include $(call all-subdir-makefiles)
LOCAL_PATH := $(KERNELFLINGER_LOCAL_PATH)

SHARED_CFLAGS := $(KERNELFLINGER_CFLAGS)
SHARED_STATIC_LIBRARIES := \
	$(KERNELFLINGER_STATIC_LIBRARIES) \
	libkernelflinger-$(TARGET_BUILD_VARIANT)

include $(CLEAR_VARS)

# if dm-verity is disabled for eng purpose skip the oem-cert
ifeq ($(PRODUCTS.$(INTERNAL_PRODUCT).PRODUCT_SUPPORTS_VERITY), true)
kf_intermediates := $(call intermediates-dir-for,EFI,kernelflinger)

VERITY_CERT := $(kf_intermediates)/verity.cer
PADDED_VERITY_CERT := $(kf_intermediates)/verity.padded.cer
OEMCERT_OBJ := $(kf_intermediates)/oemcert.o

$(VERITY_CERT): $(PRODUCTS.$(INTERNAL_PRODUCT).PRODUCT_VERITY_SIGNING_KEY).x509.pem $(OPENSSL)
	$(transform-pem-cert-to-der-cert)

$(PADDED_VERITY_CERT): $(VERITY_CERT)
	$(call pad-binary, 4096)

ifeq ($(TARGET_UEFI_ARCH),x86_64)
    ELF_OUTPUT := elf64-x86-64
else
    ELF_OUTPUT := elf32-i386
endif

sym_binary := $(shell echo _binary_$(PADDED_VERITY_CERT) | sed "s/[\/\.-]/_/g")
$(OEMCERT_OBJ): $(PADDED_VERITY_CERT)
	mkdir -p $(@D) && \
	$(EFI_OBJCOPY) --input binary --output $(ELF_OUTPUT) --binary-architecture i386 $< $@ && \
	$(EFI_OBJCOPY) --redefine-sym $(sym_binary)_start=_binary_oemcert_start \
                       --redefine-sym $(sym_binary)_end=_binary_oemcert_end \
                       --redefine-sym $(sym_binary)_size=_binary_oemcert_size \
                       --rename-section .data=.oemkeys $@ $@

LOCAL_GENERATED_SOURCES := $(OEMCERT_OBJ)
else
ifneq (,$(filter user userdebug, $(TARGET_BUILD_VARIANT)))

fail_no_oem_cert:
	$(error Trying to build kernelflinger-$(TARGET_BUILD_VARIANT)\
without oem-cert, this is allowed only for eng builds)

LOCAL_GENERATED_SOURCES := fail_no_oem_cert
endif
endif # PRODUCT_SUPPORTS_VERITY

LOCAL_SRC_FILES := \
	kernelflinger.c
ifneq ($(strip $(KERNELFLINGER_USE_UI)),false)
	LOCAL_SRC_FILES += \
	ux.c
endif

LOCAL_STATIC_LIBRARIES += \
	libfastboot-$(TARGET_BUILD_VARIANT) \
	libefiusb-$(TARGET_BUILD_VARIANT) \
	libefitcp-$(TARGET_BUILD_VARIANT) \
	libtransport-$(TARGET_BUILD_VARIANT)
ifneq ($(TARGET_BUILD_VARIANT),user)
    LOCAL_STATIC_LIBRARIES += libadb-$(TARGET_BUILD_VARIANT)
endif

ifneq ($(TARGET_BUILD_VARIANT),user)
    LOCAL_SRC_FILES += unittest.c
endif

LOCAL_MODULE := kernelflinger-$(TARGET_BUILD_VARIANT)
LOCAL_CFLAGS := $(SHARED_CFLAGS)
ifeq ($(PRODUCTS.$(INTERNAL_PRODUCT).PRODUCT_SUPPORTS_VERITY), true)
LOCAL_OBJCOPY_FLAGS := -j .oemkeys
endif
LOCAL_STATIC_LIBRARIES += $(SHARED_STATIC_LIBRARIES)
LOCAL_MODULE_STEM := kernelflinger

include $(BUILD_EFI_EXECUTABLE)

include $(CLEAR_VARS)
LOCAL_MODULE := installer-$(TARGET_BUILD_VARIANT)
LOCAL_STATIC_LIBRARIES := \
	$(SHARED_STATIC_LIBRARIES) \
	libtransport-$(TARGET_BUILD_VARIANT) \
	libfastboot-for-installer-$(TARGET_BUILD_VARIANT)
LOCAL_CFLAGS := $(SHARED_CFLAGS)
LOCAL_SRC_FILES := installer.c
LOCAL_MODULE_STEM := installer
LOCAL_C_INCLUDES := \
	$(addprefix $(LOCAL_PATH)/,libfastboot)
include $(BUILD_EFI_EXECUTABLE)

include $(CLEAR_VARS)
LOCAL_MODULE := kf4abl-$(TARGET_BUILD_VARIANT)
LOCAL_MODULE_STEM := kf4abl
LOCAL_CFLAGS := $(SHARED_CFLAGS)

ifeq ($(KERNELFLINGER_SUPPORT_ABL_BOOT),true)
<<<<<<< HEAD
    LOCAL_CFLAGS += -D__SUPPORPT_ABL_BOOT
=======
    LOCAL_CFLAGS += -D__SUPPORT_ABL_BOOT
>>>>>>> c9567e83
endif

LOCAL_STATIC_LIBRARIES += \
	libfastboot-$(TARGET_BUILD_VARIANT) \
	libefiusb-$(TARGET_BUILD_VARIANT) \
	libefitcp-$(TARGET_BUILD_VARIANT) \
	libtransport-$(TARGET_BUILD_VARIANT) \
	$(SHARED_STATIC_LIBRARIES) \
	libpayload \
	libefiwrapper-$(TARGET_BUILD_VARIANT) \
	libefiwrapper_drivers-$(TARGET_BUILD_VARIANT) \
	efiwrapper-$(TARGET_BUILD_VARIANT)
ifneq ($(TARGET_BUILD_VARIANT),user)
    LOCAL_STATIC_LIBRARIES += libadb-$(TARGET_BUILD_VARIANT)
endif
LOCAL_SRC_FILES := \
	kf4abl.c
include $(BUILD_ABL_EXECUTABLE)<|MERGE_RESOLUTION|>--- conflicted
+++ resolved
@@ -173,11 +173,7 @@
 LOCAL_CFLAGS := $(SHARED_CFLAGS)
 
 ifeq ($(KERNELFLINGER_SUPPORT_ABL_BOOT),true)
-<<<<<<< HEAD
-    LOCAL_CFLAGS += -D__SUPPORPT_ABL_BOOT
-=======
     LOCAL_CFLAGS += -D__SUPPORT_ABL_BOOT
->>>>>>> c9567e83
 endif
 
 LOCAL_STATIC_LIBRARIES += \
